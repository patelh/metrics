package com.yammer.metrics.spring;

import com.yammer.metrics.annotation.Timed;
import com.yammer.metrics.core.*;
import org.aopalliance.intercept.MethodInterceptor;
import org.aopalliance.intercept.MethodInvocation;
import org.springframework.core.Ordered;
import org.springframework.util.ReflectionUtils;
import org.springframework.util.ReflectionUtils.MethodCallback;
import org.springframework.util.ReflectionUtils.MethodFilter;

import java.lang.reflect.Method;
import java.util.HashMap;
import java.util.Map;

public class TimedMethodInterceptor implements MethodInterceptor, MethodCallback, Ordered {

    private static final MethodFilter filter = new AnnotationFilter(Timed.class);

    private final MetricsRegistry metrics;
    private final Class<?> targetClass;
    private final Map<String, Timer> timers;
    private final String scope;

    public TimedMethodInterceptor(final MetricsRegistry metrics, final Class<?> targetClass, final String scope) {
        this.metrics = metrics;
        this.targetClass = targetClass;
        this.timers = new HashMap<String, Timer>();
        this.scope = scope;

        ReflectionUtils.doWithMethods(targetClass, this, filter);
    }

    @Override
    public Object invoke(MethodInvocation invocation) throws Throwable {
        final TimerContext tc = timers.get(invocation.getMethod().getName()).time();
        try {
            return invocation.proceed();
        } finally {
            tc.stop();
        }
    }

    @Override
    public void doWith(Method method) throws IllegalArgumentException, IllegalAccessException {
        final Timed timed = method.getAnnotation(Timed.class);

        final String methodName = method.getName();
<<<<<<< HEAD
        final String timerName = timed.name().isEmpty() ? methodName : timed.name();
        final Timer timer = metrics.newTimer(targetClass,
                                             timerName,
                                             scope,
=======
        final String group = MetricName.chooseGroup(timed.group(), targetClass);
        final String type = MetricName.chooseType(timed.type(), targetClass);
        final String name = timed.name() == null || timed.name().equals("") ? methodName : timed.name();
        final MetricName metricName = new MetricName(group, type, name);

        final Timer timer = metrics.newTimer(metricName,
>>>>>>> ae0ee1d7
                                             timed.durationUnit(),
                                             timed.rateUnit());
        timers.put(methodName, timer);
    }

    @Override
    public int getOrder() {
        return HIGHEST_PRECEDENCE;
    }

}<|MERGE_RESOLUTION|>--- conflicted
+++ resolved
@@ -46,19 +46,12 @@
         final Timed timed = method.getAnnotation(Timed.class);
 
         final String methodName = method.getName();
-<<<<<<< HEAD
-        final String timerName = timed.name().isEmpty() ? methodName : timed.name();
-        final Timer timer = metrics.newTimer(targetClass,
-                                             timerName,
-                                             scope,
-=======
         final String group = MetricName.chooseGroup(timed.group(), targetClass);
         final String type = MetricName.chooseType(timed.type(), targetClass);
         final String name = timed.name() == null || timed.name().equals("") ? methodName : timed.name();
-        final MetricName metricName = new MetricName(group, type, name);
+        final MetricName metricName = new MetricName(group, type, name, scope);
 
         final Timer timer = metrics.newTimer(metricName,
->>>>>>> ae0ee1d7
                                              timed.durationUnit(),
                                              timed.rateUnit());
         timers.put(methodName, timer);
